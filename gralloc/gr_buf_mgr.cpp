--- conflicted
+++ resolved
@@ -314,17 +314,7 @@
   info.layer_count = layer_count;
 
   GraphicsMetadata graphics_metadata = {};
-<<<<<<< HEAD
-
-  use_adreno_for_size = CanUseAdrenoForSize(buffer_type, usage);
-  if (use_adreno_for_size) {
-    GetGpuResourceSizeAndDimensions(info, &size, &alignedw, &alignedh, &graphics_metadata);
-  } else {
-    GetBufferSizeAndDimensions(info, &size, &alignedw, &alignedh);
-  }
-=======
   GetBufferSizeAndDimensions(info, &size, &alignedw, &alignedh, &graphics_metadata);
->>>>>>> d4745c50
 
   size = (bufferSize >= size) ? bufferSize : size;
   int err = 0;
