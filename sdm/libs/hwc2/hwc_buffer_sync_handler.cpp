--- conflicted
+++ resolved
@@ -28,10 +28,6 @@
 */
 
 #include <errno.h>
-<<<<<<< HEAD
-
-=======
->>>>>>> 9b937a70
 #include <sync/sync.h>
 #include <utils/constants.h>
 #include <utils/debug.h>
