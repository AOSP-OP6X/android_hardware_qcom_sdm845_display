/*
 * Copyright (c) 2014-2018, The Linux Foundation. All rights reserved.
 * Not a Contribution.
 *
 * Copyright 2015 The Android Open Source Project
 *
 * Licensed under the Apache License, Version 2.0 (the "License");
 * you may not use this file except in compliance with the License.
 * You may obtain a copy of the License at
 *
 *      http://www.apache.org/licenses/LICENSE-2.0
 *
 * Unless required by applicable law or agreed to in writing, software
 * distributed under the License is distributed on an "AS IS" BASIS,
 * WITHOUT WARRANTIES OR CONDITIONS OF ANY KIND, either express or implied.
 * See the License for the specific language governing permissions and
 * limitations under the License.
 */

#include <cutils/properties.h>
#include <errno.h>
#include <math.h>
#include <sync/sync.h>
#include <sys/types.h>
#include <sys/stat.h>
#include <utils/constants.h>
#include <utils/debug.h>
#include <utils/formats.h>
#include <utils/rect.h>
#include <qd_utils.h>

#include <algorithm>
#include <iomanip>
#include <map>
#include <sstream>
#include <string>
#include <utility>
#include <vector>

#include "hwc_display.h"
#include "hwc_debugger.h"
#include "hwc_tonemapper.h"
#include "hwc_session.h"

#ifdef QTI_BSP
#include <hardware/display_defs.h>
#endif

#define __CLASS__ "HWCDisplay"

namespace sdm {

HWCColorMode::HWCColorMode(DisplayInterface *display_intf) : display_intf_(display_intf) {}

HWC2::Error HWCColorMode::Init() {
  PopulateColorModes();
  return ApplyDefaultColorMode();
}

HWC2::Error HWCColorMode::DeInit() {
  color_mode_map_.clear();
  return HWC2::Error::None;
}

uint32_t HWCColorMode::GetColorModeCount() {
  uint32_t count = UINT32(color_mode_map_.size());
  DLOGI("Supported color mode count = %d", count);
  return std::max(1U, count);
}

uint32_t HWCColorMode::GetRenderIntentCount(ColorMode mode) {
  uint32_t count = UINT32(color_mode_map_[mode].size());
  DLOGI("mode: %d supported rendering intent count = %d", mode, count);
  return std::max(1U, count);
}

HWC2::Error HWCColorMode::GetColorModes(uint32_t *out_num_modes, ColorMode *out_modes) {
  auto it = color_mode_map_.begin();
  *out_num_modes = std::min(*out_num_modes, UINT32(color_mode_map_.size()));
  for (uint32_t i = 0; i < *out_num_modes; it++, i++) {
    out_modes[i] = it->first;
  }
  return HWC2::Error::None;
}

HWC2::Error HWCColorMode::GetRenderIntents(ColorMode mode, uint32_t *out_num_intents,
                                           RenderIntent *out_intents) {
  if (color_mode_map_.find(mode) == color_mode_map_.end()) {
    return HWC2::Error::BadParameter;
  }
  auto it = color_mode_map_[mode].begin();
  *out_num_intents = std::min(*out_num_intents, UINT32(color_mode_map_[mode].size()));
  for (uint32_t i = 0; i < *out_num_intents; it++, i++) {
    out_intents[i] = it->first;
  }
  return HWC2::Error::None;
}

HWC2::Error HWCColorMode::SetColorModeWithRenderIntent(ColorMode mode, RenderIntent intent) {
  DTRACE_SCOPED();
  if (mode < ColorMode::NATIVE || mode > ColorMode::BT2100_HLG) {
    DLOGE("Could not find mode: %d", mode);
    return HWC2::Error::BadParameter;
  }
  if (color_mode_map_.find(mode) == color_mode_map_.end()) {
    return HWC2::Error::Unsupported;
  }
  if (color_mode_map_[mode].find(intent) == color_mode_map_[mode].end()) {
    return HWC2::Error::Unsupported;
  }

  if (current_color_mode_ == mode && current_render_intent_ == intent) {
    return HWC2::Error::None;
  }

  auto mode_string = color_mode_map_[mode][intent];
  DisplayError error = display_intf_->SetColorMode(mode_string);
  if (error != kErrorNone) {
    DLOGE("failed for mode = %d intent = %d name = %s", mode, intent, mode_string.c_str());
    return HWC2::Error::Unsupported;
  }
  // The mode does not have the PCC configured, restore the transform
  RestoreColorTransform();

  current_color_mode_ = mode;
  current_render_intent_ = intent;
  DLOGV_IF(kTagClient, "Successfully applied mode = %d intent = %d name = %s", mode, intent,
           mode_string.c_str());
  return HWC2::Error::None;
}

HWC2::Error HWCColorMode::SetColorModeById(int32_t color_mode_id) {
  DLOGI("Applying mode: %d", color_mode_id);
  DisplayError error = display_intf_->SetColorModeById(color_mode_id);
  if (error != kErrorNone) {
    DLOGI_IF(kTagClient, "Failed to apply mode: %d", color_mode_id);
    return HWC2::Error::BadParameter;
  }
  return HWC2::Error::None;
}

HWC2::Error HWCColorMode::RestoreColorTransform() {
  DisplayError error = display_intf_->SetColorTransform(kColorTransformMatrixCount, color_matrix_);
  if (error != kErrorNone) {
    DLOGE("Failed to set Color Transform");
    return HWC2::Error::BadParameter;
  }

  return HWC2::Error::None;
}

HWC2::Error HWCColorMode::SetColorTransform(const float *matrix,
                                            android_color_transform_t /*hint*/) {
  DTRACE_SCOPED();
  auto status = HWC2::Error::None;
  double color_matrix[kColorTransformMatrixCount] = {0};
  CopyColorTransformMatrix(matrix, color_matrix);

  DisplayError error = display_intf_->SetColorTransform(kColorTransformMatrixCount, color_matrix);
  if (error != kErrorNone) {
    DLOGE("Failed to set Color Transform Matrix");
    status = HWC2::Error::Unsupported;
  }
  CopyColorTransformMatrix(matrix, color_matrix_);
  return status;
}

void HWCColorMode::FindRenderIntent(const ColorMode &mode, const std::string &mode_string) {
  auto intent = RenderIntent::COLORIMETRIC;
  if (mode_string.find("enhanced") != std::string::npos) {
    intent = RenderIntent::ENHANCE;
  }
  color_mode_map_[mode][intent] = mode_string;
}

void HWCColorMode::PopulateColorModes() {
  uint32_t color_mode_count = 0;
  // SDM returns modes which have attributes defining mode and rendering intent
  DisplayError error = display_intf_->GetColorModeCount(&color_mode_count);
  if (error != kErrorNone || (color_mode_count == 0)) {
    DLOGW("GetColorModeCount failed, use native color mode");
    color_mode_map_[ColorMode::NATIVE][RenderIntent::COLORIMETRIC] = "hal_native_identity";
    return;
  }

  DLOGV_IF(kTagClient, "Color Modes supported count = %d", color_mode_count);

  std::vector<std::string> color_modes(color_mode_count);
  error = display_intf_->GetColorModes(&color_mode_count, &color_modes);
  for (uint32_t i = 0; i < color_mode_count; i++) {
    std::string &mode_string = color_modes.at(i);
    DLOGV_IF(kTagClient, "Color Mode[%d] = %s", i, mode_string.c_str());
    AttrVal attr;
    error = display_intf_->GetColorModeAttr(mode_string, &attr);
    std::string color_gamut = kNative, dynamic_range = kSdr, pic_quality = kStandard;
    if (!attr.empty()) {
      for (auto &it : attr) {
        if (it.first.find(kColorGamutAttribute) != std::string::npos) {
          color_gamut = it.second;
        } else if (it.first.find(kDynamicRangeAttribute) != std::string::npos) {
          dynamic_range = it.second;
        } else if (it.first.find(kPictureQualityAttribute) != std::string::npos) {
          pic_quality = it.second;
        }
      }

      DLOGV_IF(kTagClient, "color_gamut : %s, dynamic_range : %s, pic_quality : %s",
               color_gamut.c_str(), dynamic_range.c_str(), pic_quality.c_str());
      if (color_gamut == kNative) {
        color_mode_map_[ColorMode::NATIVE][RenderIntent::COLORIMETRIC] = mode_string;
      }

      if (color_gamut == kSrgb && dynamic_range == kSdr) {
        if (pic_quality == kStandard) {
          color_mode_map_[ColorMode::SRGB][RenderIntent::COLORIMETRIC] = mode_string;
        }
        if (pic_quality == kEnhanced) {
          color_mode_map_[ColorMode::SRGB][RenderIntent::ENHANCE] = mode_string;
        }
      }

      if (color_gamut == kDcip3 && dynamic_range == kSdr) {
        if (pic_quality == kStandard) {
          color_mode_map_[ColorMode::DISPLAY_P3][RenderIntent::COLORIMETRIC] = mode_string;
        }
        if (pic_quality == kEnhanced) {
          color_mode_map_[ColorMode::DISPLAY_P3][RenderIntent::ENHANCE] = mode_string;
        }
      }

      if (pic_quality == kStandard && dynamic_range == kHdr) {
        color_mode_map_[ColorMode::BT2100_PQ][RenderIntent::TONE_MAP_COLORIMETRIC] = mode_string;
        color_mode_map_[ColorMode::BT2100_HLG][RenderIntent::TONE_MAP_COLORIMETRIC] = mode_string;
      }
    } else {
      // Look at the mode names, if no attributes are found
      if (mode_string.find("hal_native") != std::string::npos) {
        color_mode_map_[ColorMode::NATIVE][RenderIntent::COLORIMETRIC] = mode_string;
      }
    }
  }
}

HWC2::Error HWCColorMode::ApplyDefaultColorMode() {
  auto color_mode = ColorMode::NATIVE;
  if (color_mode_map_.size() == 1U) {
    color_mode = color_mode_map_.begin()->first;
  } else if (color_mode_map_.size() > 1U) {
    std::string default_color_mode;
    bool found = false;
    DisplayError error = display_intf_->GetDefaultColorMode(&default_color_mode);
    if (error == kErrorNone) {
      // get the default mode corresponding android_color_mode_t
      for (auto &it_mode : color_mode_map_) {
        for (auto &it : it_mode.second) {
          if (it.second == default_color_mode) {
            found = true;
            break;
          }
        }
        if (found) {
          color_mode = it_mode.first;
          break;
        }
      }
    }

    // return the first color mode we encounter if not found
    if (!found) {
      color_mode = color_mode_map_.begin()->first;
    }
  }
  return SetColorModeWithRenderIntent(color_mode, RenderIntent::COLORIMETRIC);
}

PrimariesTransfer HWCColorMode::GetWorkingColorSpace() {
  ColorPrimaries primaries = ColorPrimaries_BT709_5;
  GammaTransfer transfer = Transfer_sRGB;
  switch (current_color_mode_) {
    case ColorMode::BT2100_PQ:
      primaries = ColorPrimaries_BT2020;
      transfer = Transfer_SMPTE_ST2084;
      break;
    case ColorMode::BT2100_HLG:
      primaries = ColorPrimaries_BT2020;
      transfer = Transfer_HLG;
      break;
    case ColorMode::DISPLAY_P3:
      primaries = ColorPrimaries_DCIP3;
      transfer = Transfer_sRGB;
      break;
    case ColorMode::NATIVE:
    case ColorMode::SRGB:
      break;
    default:
      DLOGW("Invalid color mode: %d", current_color_mode_);
      break;
  }
  return std::make_pair(primaries, transfer);
}

void HWCColorMode::Dump(std::ostringstream* os) {
  *os << "color modes supported: \n";
  for (auto it : color_mode_map_) {
    *os << "mode: " << static_cast<int32_t>(it.first) << " RIs { ";
    for (auto rit : color_mode_map_[it.first]) {
      *os << static_cast<int32_t>(rit.first) << " ";
    }
    *os << "} \n";
  }
  *os << "current mode: " << static_cast<uint32_t>(current_color_mode_) << std::endl;
  *os << "current render_intent: " << static_cast<uint32_t>(current_render_intent_) << std::endl;
  *os << "current transform: ";
  for (uint32_t i = 0; i < kColorTransformMatrixCount; i++) {
    if (i % 4 == 0) {
     *os << std::endl;
    }
    *os << std::fixed << std::setprecision(2) << std::setw(6) << std::setfill(' ')
        << color_matrix_[i] << " ";
  }
  *os << std::endl;
}

HWCDisplay::HWCDisplay(CoreInterface *core_intf, HWCCallbacks *callbacks, DisplayType type,
                       hwc2_display_t id, bool needs_blit, qService::QService *qservice,
                       DisplayClass display_class, BufferAllocator *buffer_allocator)
    : core_intf_(core_intf),
      callbacks_(callbacks),
      type_(type),
      id_(id),
      needs_blit_(needs_blit),
      qservice_(qservice),
      display_class_(display_class) {
  buffer_allocator_ = static_cast<HWCBufferAllocator *>(buffer_allocator);
}

int HWCDisplay::Init() {
  DisplayError error = core_intf_->CreateDisplay(type_, this, &display_intf_);
  if (error != kErrorNone) {
    DLOGE("Display create failed. Error = %d display_type %d event_handler %p disp_intf %p", error,
          type_, this, &display_intf_);
    return -EINVAL;
  }

  validated_ = false;
  HWCDebugHandler::Get()->GetProperty(DISABLE_HDR, &disable_hdr_handling_);
  if (disable_hdr_handling_) {
    DLOGI("HDR Handling disabled");
  }

  int property_swap_interval = 1;
  HWCDebugHandler::Get()->GetProperty("debug.egl.swapinterval", &property_swap_interval);
  if (property_swap_interval == 0) {
    swap_interval_zero_ = true;
  }

  client_target_ = new HWCLayer(id_, buffer_allocator_);

  int blit_enabled = 0;
  HWCDebugHandler::Get()->GetProperty(DISABLE_BLIT_COMPOSITION_PROP, &blit_enabled);
  if (needs_blit_ && blit_enabled) {
    // TODO(user): Add blit engine when needed
  }

  error = display_intf_->GetNumVariableInfoConfigs(&num_configs_);
  if (error != kErrorNone) {
    DLOGE("Getting config count failed. Error = %d", error);
    return -EINVAL;
  }

  display_intf_->GetRefreshRateRange(&min_refresh_rate_, &max_refresh_rate_);
  current_refresh_rate_ = max_refresh_rate_;

  GetUnderScanConfig();

  DisplayConfigFixedInfo fixed_info = {};
  display_intf_->GetConfig(&fixed_info);
<<<<<<< HEAD
  partial_update_enabled_ = fixed_info.partial_update;
=======
  partial_update_enabled_ = fixed_info.partial_update || (!fixed_info.is_cmdmode);
>>>>>>> d4745c50
  client_target_->SetPartialUpdate(partial_update_enabled_);

  DLOGI("Display created with id: %d", id_);

  return 0;
}

int HWCDisplay::Deinit() {
  DisplayError error = core_intf_->DestroyDisplay(display_intf_);
  if (error != kErrorNone) {
    DLOGE("Display destroy failed. Error = %d", error);
    return -EINVAL;
  }

  delete client_target_;
  for (auto hwc_layer : layer_set_) {
    delete hwc_layer;
  }

  if (color_mode_) {
    color_mode_->DeInit();
    delete color_mode_;
  }

  return 0;
}

// LayerStack operations
HWC2::Error HWCDisplay::CreateLayer(hwc2_layer_t *out_layer_id) {
  HWCLayer *layer = *layer_set_.emplace(new HWCLayer(id_, buffer_allocator_));
  layer_map_.emplace(std::make_pair(layer->GetId(), layer));
  *out_layer_id = layer->GetId();
  geometry_changes_ |= GeometryChanges::kAdded;
  validated_ = false;
  layer_stack_invalid_ = true;
  layer->SetPartialUpdate(partial_update_enabled_);

  return HWC2::Error::None;
}

HWCLayer *HWCDisplay::GetHWCLayer(hwc2_layer_t layer_id) {
  const auto map_layer = layer_map_.find(layer_id);
  if (map_layer == layer_map_.end()) {
    DLOGE("[%" PRIu64 "] GetLayer(%" PRIu64 ") failed: no such layer", id_, layer_id);
    return nullptr;
  } else {
    return map_layer->second;
  }
}

HWC2::Error HWCDisplay::DestroyLayer(hwc2_layer_t layer_id) {
  const auto map_layer = layer_map_.find(layer_id);
  if (map_layer == layer_map_.end()) {
    DLOGE("[%" PRIu64 "] destroyLayer(%" PRIu64 ") failed: no such layer", id_, layer_id);
    return HWC2::Error::BadLayer;
  }
  const auto layer = map_layer->second;
  layer_map_.erase(map_layer);
  const auto z_range = layer_set_.equal_range(layer);
  for (auto current = z_range.first; current != z_range.second; ++current) {
    if (*current == layer) {
      current = layer_set_.erase(current);
      delete layer;
      break;
    }
  }

  geometry_changes_ |= GeometryChanges::kRemoved;
  validated_ = false;
  layer_stack_invalid_ = true;

  return HWC2::Error::None;
}


void HWCDisplay::BuildLayerStack() {
  layer_stack_ = LayerStack();
  display_rect_ = LayerRect();
  metadata_refresh_rate_ = 0;
  bool secure_display_active = false;
  layer_stack_.flags.animating = animating_;

  uint32_t color_mode_count = 0;
  display_intf_->GetColorModeCount(&color_mode_count);
  hdr_largest_layer_px_ = 0.0f;

  // Add one layer for fb target
  // TODO(user): Add blit target layers
  for (auto hwc_layer : layer_set_) {
    // Reset layer data which SDM may change
    hwc_layer->ResetPerFrameData();

    Layer *layer = hwc_layer->GetSDMLayer();
    layer->flags = {};   // Reset earlier flags
    if (hwc_layer->GetClientRequestedCompositionType() == HWC2::Composition::Client) {
      layer->flags.skip = true;
    } else if (hwc_layer->GetClientRequestedCompositionType() == HWC2::Composition::SolidColor) {
      layer->flags.solid_fill = true;
    }

    if (!hwc_layer->ValidateAndSetCSC()) {
      layer->flags.skip = true;
    }

    auto range = hwc_layer->GetLayerDataspace() & HAL_DATASPACE_RANGE_MASK;
    if (range == HAL_DATASPACE_RANGE_EXTENDED) {
      layer->flags.skip = true;
    }

    // set default composition as GPU for SDM
    layer->composition = kCompositionGPU;

    if (swap_interval_zero_) {
      if (layer->input_buffer.acquire_fence_fd >= 0) {
        close(layer->input_buffer.acquire_fence_fd);
        layer->input_buffer.acquire_fence_fd = -1;
      }
    }

    bool is_secure = false;
    bool is_video = false;
    const private_handle_t *handle =
        reinterpret_cast<const private_handle_t *>(layer->input_buffer.buffer_id);
    if (handle) {
      if (handle->buffer_type == BUFFER_TYPE_VIDEO) {
        layer_stack_.flags.video_present = true;
        is_video = true;
<<<<<<< HEAD
      } else if (layer->transform.rotation != 0.0f) {
        layer->flags.skip = true;
=======
>>>>>>> d4745c50
      }
      // TZ Protected Buffer - L1
      // Gralloc Usage Protected Buffer - L3 - which needs to be treated as Secure & avoid fallback
      if (handle->flags & private_handle_t::PRIV_FLAGS_PROTECTED_BUFFER ||
          handle->flags & private_handle_t::PRIV_FLAGS_SECURE_BUFFER) {
        layer_stack_.flags.secure_present = true;
        is_secure = true;
      }
    }

    if (layer->input_buffer.flags.secure_display) {
      secure_display_active = true;
      is_secure = true;
    }

    if (hwc_layer->IsSingleBuffered() &&
       !(hwc_layer->IsRotationPresent() || hwc_layer->IsScalingPresent())) {
      layer->flags.single_buffer = true;
      layer_stack_.flags.single_buffered_layer_present = true;
    }

    if (hwc_layer->GetClientRequestedCompositionType() == HWC2::Composition::Cursor) {
      // Currently we support only one HWCursor & only at top most z-order
      if ((*layer_set_.rbegin())->GetId() == hwc_layer->GetId()) {
        layer->flags.cursor = true;
        layer_stack_.flags.cursor_present = true;
      }
    }

    bool hdr_layer = layer->input_buffer.color_metadata.colorPrimaries == ColorPrimaries_BT2020 &&
                     (layer->input_buffer.color_metadata.transfer == Transfer_SMPTE_ST2084 ||
                     layer->input_buffer.color_metadata.transfer == Transfer_HLG);
    if (hdr_layer && !disable_hdr_handling_  &&
        current_color_mode_ != ColorMode::NATIVE) {
      // Dont honor HDR when its handling is disabled
      // Also, when the color mode is native, it implies that
      // SF has not correctly set the mode to BT2100_PQ in the presence of an HDR layer
      // In such cases, we should not handle HDR as the HDR mode isn't applied
      layer->input_buffer.flags.hdr = true;
      layer_stack_.flags.hdr_present = true;

      // HDR area
      auto hdr_layer_area = (layer->dst_rect.right - layer->dst_rect.left) *
                            (layer->dst_rect.bottom - layer->dst_rect.top);
      hdr_largest_layer_px_ = std::max(hdr_largest_layer_px_, hdr_layer_area);
    }

<<<<<<< HEAD
    if (hwc_layer->IsNonIntegralSourceCrop() && !is_secure && !layer->flags.solid_fill &&
        !is_video) {
=======
    if (hwc_layer->IsNonIntegralSourceCrop() && !is_secure && !is_video) {
>>>>>>> d4745c50
      layer->flags.skip = true;
    }

    if (layer->flags.skip) {
      layer_stack_.flags.skip_present = true;
    }

    // TODO(user): Move to a getter if this is needed at other places
    hwc_rect_t scaled_display_frame = {INT(layer->dst_rect.left), INT(layer->dst_rect.top),
                                       INT(layer->dst_rect.right), INT(layer->dst_rect.bottom)};
    if (hwc_layer->GetGeometryChanges() & kDisplayFrame) {
      ApplyScanAdjustment(&scaled_display_frame);
    }
    hwc_layer->SetLayerDisplayFrame(scaled_display_frame);
    hwc_layer->ResetPerFrameData();
    // SDM requires these details even for solid fill
    if (layer->flags.solid_fill) {
      LayerBuffer *layer_buffer = &layer->input_buffer;
      layer_buffer->width = UINT32(layer->dst_rect.right - layer->dst_rect.left);
      layer_buffer->height = UINT32(layer->dst_rect.bottom - layer->dst_rect.top);
      layer_buffer->unaligned_width = layer_buffer->width;
      layer_buffer->unaligned_height = layer_buffer->height;
      layer_buffer->acquire_fence_fd = -1;
      layer_buffer->release_fence_fd = -1;
      layer->src_rect.left = 0;
      layer->src_rect.top = 0;
      layer->src_rect.right = layer_buffer->width;
      layer->src_rect.bottom = layer_buffer->height;
    }

    if (hwc_layer->HasMetaDataRefreshRate() && layer->frame_rate > metadata_refresh_rate_) {
      metadata_refresh_rate_ = SanitizeRefreshRate(layer->frame_rate);
    }

    display_rect_ = Union(display_rect_, layer->dst_rect);
    geometry_changes_ |= hwc_layer->GetGeometryChanges();

    layer->flags.updating = true;
    if (layer_set_.size() <= kMaxLayerCount) {
      layer->flags.updating = IsLayerUpdating(hwc_layer);
    }

    layer_stack_.layers.push_back(layer);
  }

  for (auto hwc_layer : layer_set_) {
    auto layer = hwc_layer->GetSDMLayer();
    if (layer->input_buffer.color_metadata.colorPrimaries != working_primaries_ &&
        !hwc_layer->SupportLocalConversion(working_primaries_)) {
      layer->flags.skip = true;
    }
    if (layer->flags.skip) {
      layer_stack_.flags.skip_present = true;
    }
  }

  // TODO(user): Set correctly when SDM supports geometry_changes as bitmask
  layer_stack_.flags.geometry_changed = UINT32(geometry_changes_ > 0);
  // Append client target to the layer stack
  Layer *sdm_client_target = client_target_->GetSDMLayer();
  sdm_client_target->flags.updating = IsLayerUpdating(client_target_);
  layer_stack_.layers.push_back(sdm_client_target);
  // fall back frame composition to GPU when client target is 10bit
  // TODO(user): clarify the behaviour from Client(SF) and SDM Extn -
  // when handling 10bit FBT, as it would affect blending
  if (Is10BitFormat(sdm_client_target->input_buffer.format)) {
    // Must fall back to client composition
    MarkLayersForClientComposition();
  }
  // set secure display
  SetSecureDisplay(secure_display_active);
}

void HWCDisplay::BuildSolidFillStack() {
  layer_stack_ = LayerStack();
  display_rect_ = LayerRect();

  layer_stack_.layers.push_back(solid_fill_layer_);
  layer_stack_.flags.geometry_changed = 1U;
  // Append client target to the layer stack
  layer_stack_.layers.push_back(client_target_->GetSDMLayer());
}

HWC2::Error HWCDisplay::SetLayerZOrder(hwc2_layer_t layer_id, uint32_t z) {
  const auto map_layer = layer_map_.find(layer_id);
  if (map_layer == layer_map_.end()) {
    DLOGE("[%" PRIu64 "] updateLayerZ failed to find layer", id_);
    return HWC2::Error::BadLayer;
  }

  const auto layer = map_layer->second;
  const auto z_range = layer_set_.equal_range(layer);
  bool layer_on_display = false;
  for (auto current = z_range.first; current != z_range.second; ++current) {
    if (*current == layer) {
      if ((*current)->GetZ() == z) {
        // Don't change anything if the Z hasn't changed
        return HWC2::Error::None;
      }
      current = layer_set_.erase(current);
      layer_on_display = true;
      break;
    }
  }

  if (!layer_on_display) {
    DLOGE("[%" PRIu64 "] updateLayerZ failed to find layer on display", id_);
    return HWC2::Error::BadLayer;
  }

  layer->SetLayerZOrder(z);
  layer_set_.emplace(layer);
  return HWC2::Error::None;
}

HWC2::Error HWCDisplay::SetVsyncEnabled(HWC2::Vsync enabled) {
  DLOGV("Display ID: %d enabled: %s", id_, to_string(enabled).c_str());
  ATRACE_INT("SetVsyncState ", enabled == HWC2::Vsync::Enable ? 1 : 0);
  DisplayError error = kErrorNone;

  if (shutdown_pending_ || !callbacks_->VsyncCallbackRegistered()) {
    return HWC2::Error::None;
  }

  bool state;
  if (enabled == HWC2::Vsync::Enable)
    state = true;
  else if (enabled == HWC2::Vsync::Disable)
    state = false;
  else
    return HWC2::Error::BadParameter;

  error = display_intf_->SetVSyncState(state);

  if (error != kErrorNone) {
    if (error == kErrorShutDown) {
      shutdown_pending_ = true;
      return HWC2::Error::None;
    }
    DLOGE("Failed. enabled = %s, error = %d", to_string(enabled).c_str(), error);
    return HWC2::Error::BadDisplay;
  }

  return HWC2::Error::None;
}

HWC2::Error HWCDisplay::SetPowerMode(HWC2::PowerMode mode) {
  DLOGV("display = %d, mode = %s", id_, to_string(mode).c_str());
  DisplayState state = kStateOff;
  bool flush_on_error = flush_on_error_;

  if (shutdown_pending_) {
    return HWC2::Error::None;
  }

  switch (mode) {
    case HWC2::PowerMode::Off:
      // During power off, all of the buffers are released.
      // Do not flush until a buffer is successfully submitted again.
      flush_on_error = false;
      state = kStateOff;
      if (tone_mapper_) {
        tone_mapper_->Terminate();
      }
      break;
    case HWC2::PowerMode::On:
      state = kStateOn;
      last_power_mode_ = HWC2::PowerMode::On;
      break;
    case HWC2::PowerMode::Doze:
      state = kStateDoze;
      last_power_mode_ = HWC2::PowerMode::Doze;
      break;
    case HWC2::PowerMode::DozeSuspend:
      state = kStateDozeSuspend;
      last_power_mode_ = HWC2::PowerMode::DozeSuspend;
      break;
    default:
      return HWC2::Error::BadParameter;
  }
  int release_fence = -1;

  ATRACE_INT("SetPowerMode ", state);
  DisplayError error = display_intf_->SetDisplayState(state, &release_fence);
  validated_ = false;

  if (error == kErrorNone) {
    flush_on_error_ = flush_on_error;
  } else {
    if (error == kErrorShutDown) {
      shutdown_pending_ = true;
      return HWC2::Error::None;
    }
    DLOGE("Set state failed. Error = %d", error);
    return HWC2::Error::BadParameter;
  }

  if (release_fence >= 0) {
    for (auto hwc_layer : layer_set_) {
      auto fence = hwc_layer->PopBackReleaseFence();
      auto merged_fence = -1;
      if (fence >= 0) {
        merged_fence = sync_merge("sync_merge", release_fence, fence);
        ::close(fence);
      } else {
        merged_fence = ::dup(release_fence);
      }
      hwc_layer->PushBackReleaseFence(merged_fence);
    }
    ::close(release_fence);
  }
  return HWC2::Error::None;
}

HWC2::Error HWCDisplay::GetClientTargetSupport(uint32_t width, uint32_t height, int32_t format,
                                               int32_t dataspace) {
  ColorMetaData color_metadata = {};
  if (dataspace != HAL_DATASPACE_UNKNOWN) {
    GetColorPrimary(dataspace, &(color_metadata.colorPrimaries));
    GetTransfer(dataspace, &(color_metadata.transfer));
    GetRange(dataspace, &(color_metadata.range));
  }

  LayerBufferFormat sdm_format = GetSDMFormat(format, 0);
  if (display_intf_->GetClientTargetSupport(width, height, sdm_format,
                                            color_metadata) != kErrorNone) {
    return HWC2::Error::Unsupported;
  }

  return HWC2::Error::None;
}

HWC2::Error HWCDisplay::GetColorModes(uint32_t *out_num_modes, ColorMode *out_modes) {
  if (out_modes == nullptr) {
    *out_num_modes = 1;
  } else if (out_modes && *out_num_modes > 0) {
    *out_num_modes = 1;
    out_modes[0] = ColorMode::NATIVE;
  }
  return HWC2::Error::None;
}

HWC2::Error HWCDisplay::GetRenderIntents(ColorMode mode, uint32_t *out_num_intents,
                                         RenderIntent *out_intents) {
  if (mode != ColorMode::NATIVE) {
    return HWC2::Error::Unsupported;
  }
  if (out_intents == nullptr) {
    *out_num_intents = 1;
  } else if (out_intents && *out_num_intents > 0) {
    *out_num_intents = 1;
    out_intents[0] = RenderIntent::COLORIMETRIC;
  }
  return HWC2::Error::None;
}

HWC2::Error HWCDisplay::GetDisplayConfigs(uint32_t *out_num_configs, hwc2_config_t *out_configs) {
  if (out_num_configs == nullptr) {
    return HWC2::Error::BadParameter;
  }

  if (out_configs == nullptr) {
    *out_num_configs = num_configs_;
    return HWC2::Error::None;
  }

  *out_num_configs = std::min(*out_num_configs, num_configs_);
  for (uint32_t i = 0; i < *out_num_configs; i++) {
    out_configs[i] = i;
  }

  return HWC2::Error::None;
}

HWC2::Error HWCDisplay::GetDisplayAttribute(hwc2_config_t config, HWC2::Attribute attribute,
                                            int32_t *out_value) {
  DisplayConfigVariableInfo variable_config;
  // Get display attributes from config index only if resolution switch is supported.
  // Otherwise always send mixer attributes. This is to support destination scaler.
  if (num_configs_ > 1) {
    if (GetDisplayAttributesForConfig(INT(config), &variable_config) != kErrorNone) {
      DLOGE("Get variable config failed");
      return HWC2::Error::BadDisplay;
    }
  } else {
    if (display_intf_->GetFrameBufferConfig(&variable_config) != kErrorNone) {
      DLOGV("Get variable config failed");
      return HWC2::Error::BadDisplay;
    }
  }

  switch (attribute) {
    case HWC2::Attribute::VsyncPeriod:
      *out_value = INT32(variable_config.vsync_period_ns);
      break;
    case HWC2::Attribute::Width:
      *out_value = INT32(variable_config.x_pixels);
      break;
    case HWC2::Attribute::Height:
      *out_value = INT32(variable_config.y_pixels);
      break;
    case HWC2::Attribute::DpiX:
      *out_value = INT32(variable_config.x_dpi * 1000.0f);
      break;
    case HWC2::Attribute::DpiY:
      *out_value = INT32(variable_config.y_dpi * 1000.0f);
      break;
    default:
      DLOGW("Spurious attribute type = %s", to_string(attribute).c_str());
      *out_value = -1;
      return HWC2::Error::BadConfig;
  }

  return HWC2::Error::None;
}

HWC2::Error HWCDisplay::GetDisplayName(uint32_t *out_size, char *out_name) {
  // TODO(user): Get panel name and EDID name and populate it here
  if (out_size == nullptr) {
    return HWC2::Error::BadParameter;
  }

  std::string name;
  switch (id_) {
    case HWC_DISPLAY_PRIMARY:
      name = "Primary Display";
      break;
    case HWC_DISPLAY_EXTERNAL:
      name = "External Display";
      break;
    case HWC_DISPLAY_VIRTUAL:
      name = "Virtual Display";
      break;
    default:
      name = "Unknown";
      break;
  }

  if (out_name == nullptr) {
    *out_size = UINT32(name.size()) + 1;
  } else {
    *out_size = std::min((UINT32(name.size()) + 1), *out_size);
    if (*out_size > 0) {
      std::strncpy(out_name, name.c_str(), *out_size);
      out_name[*out_size - 1] = '\0';
    } else {
      DLOGW("Invalid size requested");
    }
  }

  return HWC2::Error::None;
}

HWC2::Error HWCDisplay::GetDisplayType(int32_t *out_type) {
  if (out_type != nullptr) {
    if (id_ == HWC_DISPLAY_VIRTUAL) {
      *out_type = HWC2_DISPLAY_TYPE_VIRTUAL;
    } else {
      *out_type = HWC2_DISPLAY_TYPE_PHYSICAL;
    }
    return HWC2::Error::None;
  } else {
    return HWC2::Error::BadParameter;
  }
}

HWC2::Error HWCDisplay::GetPerFrameMetadataKeys(uint32_t *out_num_keys,
                                                PerFrameMetadataKey *out_keys) {
  if (out_num_keys == nullptr) {
    return HWC2::Error::BadParameter;
  }
  *out_num_keys = UINT32(PerFrameMetadataKey::MAX_FRAME_AVERAGE_LIGHT_LEVEL) + 1;
  if (out_keys != nullptr) {
    out_keys[0] = PerFrameMetadataKey::DISPLAY_RED_PRIMARY_X;
    out_keys[1] = PerFrameMetadataKey::DISPLAY_RED_PRIMARY_Y;
    out_keys[2] = PerFrameMetadataKey::DISPLAY_GREEN_PRIMARY_X;
    out_keys[3] = PerFrameMetadataKey::DISPLAY_GREEN_PRIMARY_Y;
    out_keys[4] = PerFrameMetadataKey::DISPLAY_BLUE_PRIMARY_X;
    out_keys[5] = PerFrameMetadataKey::DISPLAY_BLUE_PRIMARY_Y;
    out_keys[6] = PerFrameMetadataKey::WHITE_POINT_X;
    out_keys[7] = PerFrameMetadataKey::WHITE_POINT_Y;
    out_keys[8] = PerFrameMetadataKey::MAX_LUMINANCE;
    out_keys[9] = PerFrameMetadataKey::MIN_LUMINANCE;
    out_keys[10] = PerFrameMetadataKey::MAX_CONTENT_LIGHT_LEVEL;
    out_keys[11] = PerFrameMetadataKey::MAX_FRAME_AVERAGE_LIGHT_LEVEL;
  }
  return HWC2::Error::None;
}

HWC2::Error HWCDisplay::GetActiveConfig(hwc2_config_t *out_config) {
  if (out_config == nullptr) {
    return HWC2::Error::BadDisplay;
  }

  uint32_t active_index = 0;
  if (GetActiveDisplayConfig(&active_index) != kErrorNone) {
    return HWC2::Error::BadConfig;
  }

  *out_config = active_index;

  return HWC2::Error::None;
}

HWC2::Error HWCDisplay::SetClientTarget(buffer_handle_t target, int32_t acquire_fence,
                                        int32_t dataspace, hwc_region_t damage) {
  // TODO(user): SurfaceFlinger gives us a null pointer here when doing full SDE composition
  // The error is problematic for layer caching as it would overwrite our cached client target.
  // Reported bug 28569722 to resolve this.
  // For now, continue to use the last valid buffer reported to us for layer caching.
  if (target == nullptr) {
    return HWC2::Error::None;
  }

  if (acquire_fence == 0) {
    DLOGE("acquire_fence is zero");
    return HWC2::Error::BadParameter;
  }

  Layer *sdm_layer = client_target_->GetSDMLayer();
  sdm_layer->frame_rate = current_refresh_rate_;
  client_target_->SetLayerBuffer(target, acquire_fence);
  client_target_->SetLayerSurfaceDamage(damage);
  if (client_target_->GetLayerDataspace() != dataspace) {
    client_target_->SetLayerDataspace(dataspace);
    Layer *sdm_layer = client_target_->GetSDMLayer();
    // Data space would be validated at GetClientTargetSupport, so just use here.
    sdm::GetSDMColorSpace(dataspace, &sdm_layer->input_buffer.color_metadata);
  }

  return HWC2::Error::None;
}

HWC2::Error HWCDisplay::SetActiveConfig(hwc2_config_t config) {
  if (SetActiveDisplayConfig(config) != kErrorNone) {
    return HWC2::Error::BadConfig;
  }

  validated_ = false;
  return HWC2::Error::None;
}

DisplayError HWCDisplay::SetMixerResolution(uint32_t width, uint32_t height) {
  return kErrorNotSupported;
}

HWC2::Error HWCDisplay::SetFrameDumpConfig(uint32_t count, uint32_t bit_mask_layer_type,
                                           int32_t format, bool post_processed) {
  dump_frame_count_ = count;
  dump_frame_index_ = 0;
  dump_input_layers_ = ((bit_mask_layer_type & (1 << INPUT_LAYER_DUMP)) != 0);

  if (tone_mapper_) {
    tone_mapper_->SetFrameDumpConfig(count);
  }

  DLOGI("num_frame_dump %d, input_layer_dump_enable %d", dump_frame_count_, dump_input_layers_);
  validated_ = false;
  return HWC2::Error::None;
}

HWC2::PowerMode HWCDisplay::GetLastPowerMode() {
  return last_power_mode_;
}

DisplayError HWCDisplay::VSync(const DisplayEventVSync &vsync) {
  callbacks_->Vsync(id_, vsync.timestamp);
  return kErrorNone;
}

DisplayError HWCDisplay::Refresh() {
  return kErrorNotSupported;
}

DisplayError HWCDisplay::CECMessage(char *message) {
  if (qservice_) {
    qservice_->onCECMessageReceived(message, 0);
  } else {
    DLOGW("Qservice instance not available.");
  }

  return kErrorNone;
}

DisplayError HWCDisplay::HandleEvent(DisplayEvent event) {
  switch (event) {
    case kIdleTimeout: {
      SCOPE_LOCK(HWCSession::locker_[type_]);
      if (pending_commit_) {
        // If idle timeout event comes in between prepare
        // and commit, drop it since device is not really
        // idle.
        return kErrorNotSupported;
      }
      validated_ = false;
      break;
    }
    case kThermalEvent:
    case kIdlePowerCollapse:
    case kPanelDeadEvent: {
      SEQUENCE_WAIT_SCOPE_LOCK(HWCSession::locker_[type_]);
      validated_ = false;
    } break;
    default:
      DLOGW("Unknown event: %d", event);
      break;
  }

  return kErrorNone;
}

HWC2::Error HWCDisplay::PrepareLayerStack(uint32_t *out_num_types, uint32_t *out_num_requests) {
  layer_changes_.clear();
  layer_requests_.clear();
  has_client_composition_ = false;

  if (shutdown_pending_) {
    validated_ = false;
    return HWC2::Error::BadDisplay;
  }

  UpdateRefreshRate();

  if (CanSkipSdmPrepare(out_num_types, out_num_requests)) {
    return ((*out_num_types > 0) ? HWC2::Error::HasChanges : HWC2::Error::None);
  }

  if (!skip_prepare_) {
    DisplayError error = display_intf_->Prepare(&layer_stack_);
    if (error != kErrorNone) {
      if (error == kErrorShutDown) {
        shutdown_pending_ = true;
      } else if (error != kErrorPermission) {
        DLOGE("Prepare failed. Error = %d", error);
        // To prevent surfaceflinger infinite wait, flush the previous frame during Commit()
        // so that previous buffer and fences are released, and override the error.
        flush_ = true;
      }
      validated_ = false;
      return HWC2::Error::BadDisplay;
    }
  } else {
    // Skip is not set
    MarkLayersForGPUBypass();
    skip_prepare_ = false;
    DLOGI("SecureDisplay %s, Skip Prepare/Commit and Flush",
          secure_display_active_ ? "Starting" : "Stopping");
    flush_ = true;
  }

  for (auto hwc_layer : layer_set_) {
    Layer *layer = hwc_layer->GetSDMLayer();
    LayerComposition &composition = layer->composition;

    if ((composition == kCompositionSDE) || (composition == kCompositionHybrid) ||
        (composition == kCompositionBlit)) {
      layer_requests_[hwc_layer->GetId()] = HWC2::LayerRequest::ClearClientTarget;
    }

    HWC2::Composition requested_composition = hwc_layer->GetClientRequestedCompositionType();
    // Set SDM composition to HWC2 type in HWCLayer
    hwc_layer->SetComposition(composition);
    HWC2::Composition device_composition  = hwc_layer->GetDeviceSelectedCompositionType();
    if (device_composition == HWC2::Composition::Client) {
      has_client_composition_ = true;
    }
    // Update the changes list only if the requested composition is different from SDM comp type
    // TODO(user): Take Care of other comptypes(BLIT)
    if (requested_composition != device_composition) {
      layer_changes_[hwc_layer->GetId()] = device_composition;
    }
    hwc_layer->ResetValidation();
  }

  client_target_->ResetValidation();
  *out_num_types = UINT32(layer_changes_.size());
  *out_num_requests = UINT32(layer_requests_.size());
  validate_state_ = kNormalValidate;
  validated_ = true;
  layer_stack_invalid_ = false;
  return ((*out_num_types > 0) ? HWC2::Error::HasChanges : HWC2::Error::None);
}

HWC2::Error HWCDisplay::AcceptDisplayChanges() {
  if (layer_set_.empty()) {
    return HWC2::Error::None;
  }

  if (!validated_) {
    return HWC2::Error::NotValidated;
  }

  for (const auto& change : layer_changes_) {
    auto hwc_layer = layer_map_[change.first];
    auto composition = change.second;
    if (hwc_layer != nullptr) {
      hwc_layer->UpdateClientCompositionType(composition);
    } else {
      DLOGW("Invalid layer: %" PRIu64, change.first);
    }
  }
  return HWC2::Error::None;
}

HWC2::Error HWCDisplay::GetChangedCompositionTypes(uint32_t *out_num_elements,
                                                   hwc2_layer_t *out_layers, int32_t *out_types) {
  if (layer_set_.empty()) {
    return HWC2::Error::None;
  }

  if (!validated_) {
    DLOGW("Display is not validated");
    return HWC2::Error::NotValidated;
  }

  *out_num_elements = UINT32(layer_changes_.size());
  if (out_layers != nullptr && out_types != nullptr) {
    int i = 0;
    for (auto change : layer_changes_) {
      out_layers[i] = change.first;
      out_types[i] = INT32(change.second);
      i++;
    }
  }
  return HWC2::Error::None;
}

HWC2::Error HWCDisplay::GetReleaseFences(uint32_t *out_num_elements, hwc2_layer_t *out_layers,
                                         int32_t *out_fences) {
  if (out_num_elements == nullptr) {
    return HWC2::Error::BadParameter;
  }

  if (out_layers != nullptr && out_fences != nullptr) {
    *out_num_elements = std::min(*out_num_elements, UINT32(layer_set_.size()));
    auto it = layer_set_.begin();
    for (uint32_t i = 0; i < *out_num_elements; i++, it++) {
      auto hwc_layer = *it;
      out_layers[i] = hwc_layer->GetId();
      out_fences[i] = hwc_layer->PopFrontReleaseFence();
    }
  } else {
    *out_num_elements = UINT32(layer_set_.size());
  }

  return HWC2::Error::None;
}

HWC2::Error HWCDisplay::GetDisplayRequests(int32_t *out_display_requests,
                                           uint32_t *out_num_elements, hwc2_layer_t *out_layers,
                                           int32_t *out_layer_requests) {
  if (layer_set_.empty()) {
    return HWC2::Error::None;
  }

  if (out_display_requests == nullptr || out_num_elements == nullptr) {
    return HWC2::Error::BadParameter;
  }

  // No display requests for now
  // Use for sharing blit buffers and
  // writing wfd buffer directly to output if there is full GPU composition
  // and no color conversion needed
  if (!validated_) {
    DLOGW("Display is not validated");
    return HWC2::Error::NotValidated;
  }

  *out_display_requests = 0;
  if (out_layers != nullptr && out_layer_requests != nullptr) {
    *out_num_elements = std::min(*out_num_elements, UINT32(layer_requests_.size()));
    auto it = layer_requests_.begin();
    for (uint32_t i = 0; i < *out_num_elements; i++, it++) {
      out_layers[i] = it->first;
      out_layer_requests[i] = INT32(it->second);
    }
  } else {
    *out_num_elements = UINT32(layer_requests_.size());
  }

  auto client_target_layer = client_target_->GetSDMLayer();
  if (client_target_layer->request.flags.flip_buffer) {
    *out_display_requests = INT32(HWC2::DisplayRequest::FlipClientTarget);
  }

  return HWC2::Error::None;
}

HWC2::Error HWCDisplay::GetHdrCapabilities(uint32_t *out_num_types, int32_t *out_types,
                                           float *out_max_luminance,
                                           float *out_max_average_luminance,
                                           float *out_min_luminance) {
  if (out_num_types == nullptr || out_max_luminance == nullptr ||
      out_max_average_luminance == nullptr || out_min_luminance == nullptr) {
    return HWC2::Error::BadParameter;
  }

  DisplayConfigFixedInfo fixed_info = {};
  display_intf_->GetConfig(&fixed_info);

  if (!fixed_info.hdr_supported) {
    *out_num_types = 0;
    DLOGI("HDR is not supported");
    return HWC2::Error::None;
  }

  if (out_types == nullptr) {
    // We support HDR10 and HLG
    *out_num_types = 2;
  } else {
    // HDR10 and HLG are supported
    out_types[0] = HAL_HDR_HDR10;
    out_types[1] = HAL_HDR_HLG;
    static const float kLuminanceFactor = 10000.0;
    // luminance is expressed in the unit of 0.0001 cd/m2, convert it to 1cd/m2.
    *out_max_luminance = FLOAT(fixed_info.max_luminance)/kLuminanceFactor;
    *out_max_average_luminance = FLOAT(fixed_info.average_luminance)/kLuminanceFactor;
    *out_min_luminance = FLOAT(fixed_info.min_luminance)/kLuminanceFactor;
  }

  return HWC2::Error::None;
}


HWC2::Error HWCDisplay::CommitLayerStack(void) {
  if (!validated_) {
    DLOGV_IF(kTagClient, "Display %d is not validated", id_);
    return HWC2::Error::NotValidated;
  }

  if (shutdown_pending_ || layer_set_.empty()) {
    return HWC2::Error::None;
  }

  DumpInputBuffers();

  if (!flush_) {
    DisplayError error = kErrorUndefined;
    int status = 0;
    if (tone_mapper_) {
      if (layer_stack_.flags.hdr_present) {
        status = tone_mapper_->HandleToneMap(&layer_stack_);
        if (status != 0) {
          DLOGE("Error handling HDR in ToneMapper");
        }
      } else {
        tone_mapper_->Terminate();
      }
    }
    error = display_intf_->Commit(&layer_stack_);

    if (error == kErrorNone) {
      // A commit is successfully submitted, start flushing on failure now onwards.
      flush_on_error_ = true;
    } else {
      if (error == kErrorShutDown) {
        shutdown_pending_ = true;
        return HWC2::Error::Unsupported;
      } else if (error == kErrorNotValidated) {
        validated_ = false;
        return HWC2::Error::NotValidated;
      } else if (error != kErrorPermission) {
        DLOGE("Commit failed. Error = %d", error);
        // To prevent surfaceflinger infinite wait, flush the previous frame during Commit()
        // so that previous buffer and fences are released, and override the error.
        flush_ = true;
      }
    }
  }

  validate_state_ = kSkipValidate;
  return HWC2::Error::None;
}

HWC2::Error HWCDisplay::PostCommitLayerStack(int32_t *out_retire_fence) {
  auto status = HWC2::Error::None;

  // Do no call flush on errors, if a successful buffer is never submitted.
  if (flush_ && flush_on_error_) {
    display_intf_->Flush();
    validated_ = false;
  }

  if (tone_mapper_ && tone_mapper_->IsActive()) {
     tone_mapper_->PostCommit(&layer_stack_);
  }

  // TODO(user): No way to set the client target release fence on SF
  int32_t &client_target_release_fence =
      client_target_->GetSDMLayer()->input_buffer.release_fence_fd;
  if (client_target_release_fence >= 0) {
    close(client_target_release_fence);
    client_target_release_fence = -1;
  }
  client_target_->ResetGeometryChanges();

  for (auto hwc_layer : layer_set_) {
    hwc_layer->ResetGeometryChanges();
    Layer *layer = hwc_layer->GetSDMLayer();
    LayerBuffer *layer_buffer = &layer->input_buffer;

    if (!flush_) {
      // If swapinterval property is set to 0 or for single buffer layers, do not update f/w
      // release fences and discard fences from driver
      if (swap_interval_zero_ || layer->flags.single_buffer) {
        close(layer_buffer->release_fence_fd);
      } else if (layer->composition != kCompositionGPU) {
        hwc_layer->PushBackReleaseFence(layer_buffer->release_fence_fd);
      } else {
        hwc_layer->PushBackReleaseFence(-1);
      }
    } else {
      // In case of flush, we don't return an error to f/w, so it will get a release fence out of
      // the hwc_layer's release fence queue. We should push a -1 to preserve release fence
      // circulation semantics.
      hwc_layer->PushBackReleaseFence(-1);
    }

    layer_buffer->release_fence_fd = -1;
    if (layer_buffer->acquire_fence_fd >= 0) {
      close(layer_buffer->acquire_fence_fd);
      layer_buffer->acquire_fence_fd = -1;
    }

    layer->request.flags = {};
  }

  client_target_->GetSDMLayer()->request.flags = {};
  *out_retire_fence = -1;
  if (!flush_) {
    // if swapinterval property is set to 0 then close and reset the list retire fence
    if (swap_interval_zero_) {
      close(layer_stack_.retire_fence_fd);
      layer_stack_.retire_fence_fd = -1;
    }
    *out_retire_fence = layer_stack_.retire_fence_fd;
    layer_stack_.retire_fence_fd = -1;

    if (dump_frame_count_) {
      dump_frame_count_--;
      dump_frame_index_++;
    }
  }
  config_pending_ = false;

  geometry_changes_ = GeometryChanges::kNone;
  flush_ = false;

  return status;
}

void HWCDisplay::SetIdleTimeoutMs(uint32_t timeout_ms) {
  return;
}

DisplayError HWCDisplay::SetMaxMixerStages(uint32_t max_mixer_stages) {
  DisplayError error = kErrorNone;

  if (display_intf_) {
    error = display_intf_->SetMaxMixerStages(max_mixer_stages);
    validated_ = false;
  }

  return error;
}

LayerBufferFormat HWCDisplay::GetSDMFormat(const int32_t &source, const int flags) {
  LayerBufferFormat format = kFormatInvalid;
  if (flags & private_handle_t::PRIV_FLAGS_UBWC_ALIGNED) {
    switch (source) {
      case HAL_PIXEL_FORMAT_RGBA_8888:
        format = kFormatRGBA8888Ubwc;
        break;
      case HAL_PIXEL_FORMAT_RGBX_8888:
        format = kFormatRGBX8888Ubwc;
        break;
      case HAL_PIXEL_FORMAT_BGR_565:
        format = kFormatBGR565Ubwc;
        break;
      case HAL_PIXEL_FORMAT_YCbCr_420_SP_VENUS:
      case HAL_PIXEL_FORMAT_YCbCr_420_SP_VENUS_UBWC:
      case HAL_PIXEL_FORMAT_NV12_ENCODEABLE:
        format = kFormatYCbCr420SPVenusUbwc;
        break;
      case HAL_PIXEL_FORMAT_RGBA_1010102:
        format = kFormatRGBA1010102Ubwc;
        break;
      case HAL_PIXEL_FORMAT_RGBX_1010102:
        format = kFormatRGBX1010102Ubwc;
        break;
      case HAL_PIXEL_FORMAT_YCbCr_420_TP10_UBWC:
        format = kFormatYCbCr420TP10Ubwc;
        break;
      case HAL_PIXEL_FORMAT_YCbCr_420_P010_UBWC:
        format = kFormatYCbCr420P010Ubwc;
        break;
      default:
        DLOGE("Unsupported format type for UBWC %d", source);
        return kFormatInvalid;
    }
    return format;
  }

  switch (source) {
    case HAL_PIXEL_FORMAT_RGBA_8888:
      format = kFormatRGBA8888;
      break;
    case HAL_PIXEL_FORMAT_RGBA_5551:
      format = kFormatRGBA5551;
      break;
    case HAL_PIXEL_FORMAT_RGBA_4444:
      format = kFormatRGBA4444;
      break;
    case HAL_PIXEL_FORMAT_BGRA_8888:
      format = kFormatBGRA8888;
      break;
    case HAL_PIXEL_FORMAT_RGBX_8888:
      format = kFormatRGBX8888;
      break;
    case HAL_PIXEL_FORMAT_BGRX_8888:
      format = kFormatBGRX8888;
      break;
    case HAL_PIXEL_FORMAT_RGB_888:
      format = kFormatRGB888;
      break;
    case HAL_PIXEL_FORMAT_RGB_565:
      format = kFormatRGB565;
      break;
    case HAL_PIXEL_FORMAT_BGR_565:
      format = kFormatBGR565;
      break;
    case HAL_PIXEL_FORMAT_BGR_888:
      format = kFormatBGR888;
      break;
    case HAL_PIXEL_FORMAT_NV12_ENCODEABLE:
    case HAL_PIXEL_FORMAT_YCbCr_420_SP_VENUS:
      format = kFormatYCbCr420SemiPlanarVenus;
      break;
    case HAL_PIXEL_FORMAT_YCrCb_420_SP_VENUS:
      format = kFormatYCrCb420SemiPlanarVenus;
      break;
    case HAL_PIXEL_FORMAT_YCbCr_420_SP_VENUS_UBWC:
      format = kFormatYCbCr420SPVenusUbwc;
      break;
    case HAL_PIXEL_FORMAT_YV12:
      format = kFormatYCrCb420PlanarStride16;
      break;
    case HAL_PIXEL_FORMAT_YCrCb_420_SP:
      format = kFormatYCrCb420SemiPlanar;
      break;
    case HAL_PIXEL_FORMAT_YCbCr_420_SP:
      format = kFormatYCbCr420SemiPlanar;
      break;
    case HAL_PIXEL_FORMAT_YCbCr_422_SP:
      format = kFormatYCbCr422H2V1SemiPlanar;
      break;
    case HAL_PIXEL_FORMAT_YCbCr_422_I:
      format = kFormatYCbCr422H2V1Packed;
      break;
    case HAL_PIXEL_FORMAT_CbYCrY_422_I:
      format = kFormatCbYCrY422H2V1Packed;
      break;
    case HAL_PIXEL_FORMAT_RGBA_1010102:
      format = kFormatRGBA1010102;
      break;
    case HAL_PIXEL_FORMAT_ARGB_2101010:
      format = kFormatARGB2101010;
      break;
    case HAL_PIXEL_FORMAT_RGBX_1010102:
      format = kFormatRGBX1010102;
      break;
    case HAL_PIXEL_FORMAT_XRGB_2101010:
      format = kFormatXRGB2101010;
      break;
    case HAL_PIXEL_FORMAT_BGRA_1010102:
      format = kFormatBGRA1010102;
      break;
    case HAL_PIXEL_FORMAT_ABGR_2101010:
      format = kFormatABGR2101010;
      break;
    case HAL_PIXEL_FORMAT_BGRX_1010102:
      format = kFormatBGRX1010102;
      break;
    case HAL_PIXEL_FORMAT_XBGR_2101010:
      format = kFormatXBGR2101010;
      break;
    case HAL_PIXEL_FORMAT_YCbCr_420_P010:
      format = kFormatYCbCr420P010;
      break;
    case HAL_PIXEL_FORMAT_YCbCr_420_TP10_UBWC:
      format = kFormatYCbCr420TP10Ubwc;
      break;
    case HAL_PIXEL_FORMAT_YCbCr_420_P010_UBWC:
      format = kFormatYCbCr420P010Ubwc;
      break;
    case HAL_PIXEL_FORMAT_YCbCr_420_P010_VENUS:
      format = kFormatYCbCr420P010Venus;
      break;
    default:
      DLOGW("Unsupported format type = %d", source);
      return kFormatInvalid;
  }

  return format;
}

void HWCDisplay::DumpInputBuffers() {
  char dir_path[PATH_MAX];
  int  status;

  if (!dump_frame_count_ || flush_ || !dump_input_layers_) {
    return;
  }

  DLOGI("dump_frame_count %d dump_input_layers %d", dump_frame_count_, dump_input_layers_);
  snprintf(dir_path, sizeof(dir_path), "%s/frame_dump_%s", HWCDebugHandler::DumpDir(),
           GetDisplayString());

  status = mkdir(dir_path, 777);
  if ((status != 0) && errno != EEXIST) {
    DLOGW("Failed to create %s directory errno = %d, desc = %s", dir_path, errno, strerror(errno));
    return;
  }

  // Even if directory exists already, need to explicitly change the permission.
  if (chmod(dir_path, 0777) != 0) {
    DLOGW("Failed to change permissions on %s directory", dir_path);
    return;
  }

  for (uint32_t i = 0; i < layer_stack_.layers.size(); i++) {
    auto layer = layer_stack_.layers.at(i);
    const private_handle_t *pvt_handle =
        reinterpret_cast<const private_handle_t *>(layer->input_buffer.buffer_id);
    auto acquire_fence_fd = layer->input_buffer.acquire_fence_fd;

    if (acquire_fence_fd >= 0) {
      int error = sync_wait(acquire_fence_fd, 1000);
      if (error < 0) {
        DLOGW("sync_wait error errno = %d, desc = %s", errno, strerror(errno));
        return;
      }
    }

    DLOGI("Dump layer[%d] of %d pvt_handle %x pvt_handle->base %x", i, layer_stack_.layers.size(),
          pvt_handle, pvt_handle? pvt_handle->base : 0);

    if (!pvt_handle) {
      DLOGE("Buffer handle is null");
      return;
    }

    if (!pvt_handle->base) {
      DisplayError error = buffer_allocator_->MapBuffer(pvt_handle, -1);
      if (error != kErrorNone) {
        DLOGE("Failed to map buffer, error = %d", error);
        return;
      }
    }

    char dump_file_name[PATH_MAX];
    size_t result = 0;

    snprintf(dump_file_name, sizeof(dump_file_name), "%s/input_layer%d_%dx%d_%s_frame%d.raw",
             dir_path, i, pvt_handle->width, pvt_handle->height,
             qdutils::GetHALPixelFormatString(pvt_handle->format), dump_frame_index_);

    FILE *fp = fopen(dump_file_name, "w+");
    if (fp) {
      result = fwrite(reinterpret_cast<void *>(pvt_handle->base), pvt_handle->size, 1, fp);
      fclose(fp);
    }

    int release_fence = -1;
    DisplayError error = buffer_allocator_->UnmapBuffer(pvt_handle, &release_fence);
    if (error != kErrorNone) {
      DLOGE("Failed to unmap buffer, error = %d", error);
      return;
    }

    DLOGI("Frame Dump %s: is %s", dump_file_name, result ? "Successful" : "Failed");
  }
}

void HWCDisplay::DumpOutputBuffer(const BufferInfo &buffer_info, void *base, int fence) {
  char dir_path[PATH_MAX];
  int  status;

  snprintf(dir_path, sizeof(dir_path), "%s/frame_dump_%s", HWCDebugHandler::DumpDir(),
           GetDisplayString());

  status = mkdir(dir_path, 777);
  if ((status != 0) && errno != EEXIST) {
    DLOGW("Failed to create %s directory errno = %d, desc = %s", dir_path, errno, strerror(errno));
    return;
  }

  // Even if directory exists already, need to explicitly change the permission.
  if (chmod(dir_path, 0777) != 0) {
    DLOGW("Failed to change permissions on %s directory", dir_path);
    return;
  }

  if (base) {
    char dump_file_name[PATH_MAX];
    size_t result = 0;

    if (fence >= 0) {
      int error = sync_wait(fence, 1000);
      if (error < 0) {
        DLOGW("sync_wait error errno = %d, desc = %s", errno, strerror(errno));
        return;
      }
    }

    snprintf(dump_file_name, sizeof(dump_file_name), "%s/output_layer_%dx%d_%s_frame%d.raw",
             dir_path, buffer_info.alloc_buffer_info.aligned_width,
             buffer_info.alloc_buffer_info.aligned_height,
             GetFormatString(buffer_info.buffer_config.format), dump_frame_index_);

    FILE *fp = fopen(dump_file_name, "w+");
    if (fp) {
      result = fwrite(base, buffer_info.alloc_buffer_info.size, 1, fp);
      fclose(fp);
    }

    DLOGI("Frame Dump of %s is %s", dump_file_name, result ? "Successful" : "Failed");
  }
}

const char *HWCDisplay::GetDisplayString() {
  switch (type_) {
    case kPrimary:
      return "primary";
    case kHDMI:
      return "hdmi";
    case kVirtual:
      return "virtual";
    default:
      return "invalid";
  }
}

int HWCDisplay::SetFrameBufferResolution(uint32_t x_pixels, uint32_t y_pixels) {
  if (x_pixels <= 0 || y_pixels <= 0) {
    DLOGW("Unsupported config: x_pixels=%d, y_pixels=%d", x_pixels, y_pixels);
    return -EINVAL;
  }

  DisplayConfigVariableInfo fb_config;
  DisplayError error = display_intf_->GetFrameBufferConfig(&fb_config);
  if (error != kErrorNone) {
    DLOGV("Get frame buffer config failed. Error = %d", error);
    return -EINVAL;
  }

  fb_config.x_pixels = x_pixels;
  fb_config.y_pixels = y_pixels;

  error = display_intf_->SetFrameBufferConfig(fb_config);
  if (error != kErrorNone) {
    DLOGV("Set frame buffer config failed. Error = %d", error);
    return -EINVAL;
  }

  // Create rects to represent the new source and destination crops
  LayerRect crop = LayerRect(0, 0, FLOAT(x_pixels), FLOAT(y_pixels));
  hwc_rect_t scaled_display_frame = {0, 0, INT(x_pixels), INT(y_pixels)};
  ApplyScanAdjustment(&scaled_display_frame);
  client_target_->SetLayerDisplayFrame(scaled_display_frame);
  client_target_->ResetPerFrameData();

  auto client_target_layer = client_target_->GetSDMLayer();
  client_target_layer->src_rect = crop;

  int aligned_width;
  int aligned_height;
  uint32_t usage = GRALLOC_USAGE_HW_FB;
  int format = HAL_PIXEL_FORMAT_RGBA_8888;
  int ubwc_disabled = 0;
  int flags = 0;

  // By default UBWC is enabled and below property is global enable/disable for all
  // buffers allocated through gralloc , including framebuffer targets.
  HWCDebugHandler::Get()->GetProperty(DISABLE_UBWC_PROP, &ubwc_disabled);
  if (!ubwc_disabled) {
    usage |= GRALLOC_USAGE_PRIVATE_ALLOC_UBWC;
    flags |= private_handle_t::PRIV_FLAGS_UBWC_ALIGNED;
  }

  buffer_allocator_->GetAlignedWidthAndHeight(INT(x_pixels), INT(y_pixels), format, usage,
                                              &aligned_width, &aligned_height);

  // TODO(user): How does the dirty region get set on the client target? File bug on Google
  client_target_layer->composition = kCompositionGPUTarget;
  client_target_layer->input_buffer.format = GetSDMFormat(format, flags);
  client_target_layer->input_buffer.width = UINT32(aligned_width);
  client_target_layer->input_buffer.height = UINT32(aligned_height);
  client_target_layer->input_buffer.unaligned_width = x_pixels;
  client_target_layer->input_buffer.unaligned_height = y_pixels;
  client_target_layer->plane_alpha = 255;

  DLOGI("New framebuffer resolution (%dx%d)", fb_config.x_pixels, fb_config.y_pixels);

  return 0;
}

void HWCDisplay::GetFrameBufferResolution(uint32_t *x_pixels, uint32_t *y_pixels) {
  DisplayConfigVariableInfo fb_config;
  display_intf_->GetFrameBufferConfig(&fb_config);

  *x_pixels = fb_config.x_pixels;
  *y_pixels = fb_config.y_pixels;
}

DisplayError HWCDisplay::GetMixerResolution(uint32_t *x_pixels, uint32_t *y_pixels) {
  return display_intf_->GetMixerResolution(x_pixels, y_pixels);
}

void HWCDisplay::GetPanelResolution(uint32_t *x_pixels, uint32_t *y_pixels) {
  DisplayConfigVariableInfo display_config;
  uint32_t active_index = 0;

  display_intf_->GetActiveConfig(&active_index);
  display_intf_->GetConfig(active_index, &display_config);

  *x_pixels = display_config.x_pixels;
  *y_pixels = display_config.y_pixels;
}

int HWCDisplay::SetDisplayStatus(DisplayStatus display_status) {
  int status = 0;

  switch (display_status) {
    case kDisplayStatusResume:
      display_paused_ = false;
    case kDisplayStatusOnline:
      status = INT32(SetPowerMode(HWC2::PowerMode::On));
      break;
    case kDisplayStatusPause:
      display_paused_ = true;
    case kDisplayStatusOffline:
      status = INT32(SetPowerMode(HWC2::PowerMode::Off));
      break;
    default:
      DLOGW("Invalid display status %d", display_status);
      return -EINVAL;
  }

  if (display_status == kDisplayStatusResume || display_status == kDisplayStatusPause) {
    callbacks_->Refresh(HWC_DISPLAY_PRIMARY);
    validated_ = false;
  }

  return status;
}

HWC2::Error HWCDisplay::SetCursorPosition(hwc2_layer_t layer, int x, int y) {
  if (shutdown_pending_) {
    return HWC2::Error::None;
  }

  HWCLayer *hwc_layer = GetHWCLayer(layer);
  if (hwc_layer == nullptr) {
    return HWC2::Error::BadLayer;
  }
  if (hwc_layer->GetDeviceSelectedCompositionType() != HWC2::Composition::Cursor) {
    return HWC2::Error::None;
  }
  if ((validate_state_ != kSkipValidate) && validated_) {
    // the device is currently in the middle of the validate/present sequence,
    // cannot set the Position(as per HWC2 spec)
    return HWC2::Error::NotValidated;
  }

  DisplayState state;
  if (display_intf_->GetDisplayState(&state) == kErrorNone) {
    if (state != kStateOn) {
      return HWC2::Error::None;
    }
  }

  // TODO(user): HWC1.5 was not letting SetCursorPosition before validateDisplay,
  // but HWC2.0 doesn't let setting cursor position after validate before present.
  // Need to revisit.

  auto error = display_intf_->SetCursorPosition(x, y);
  if (error != kErrorNone) {
    if (error == kErrorShutDown) {
      shutdown_pending_ = true;
      return HWC2::Error::None;
    }

    DLOGE("Failed for x = %d y = %d, Error = %d", x, y, error);
    return HWC2::Error::BadDisplay;
  }

  return HWC2::Error::None;
}

int HWCDisplay::OnMinHdcpEncryptionLevelChange(uint32_t min_enc_level) {
  DisplayError error = display_intf_->OnMinHdcpEncryptionLevelChange(min_enc_level);
  if (error != kErrorNone) {
    DLOGE("Failed. Error = %d", error);
    return -1;
  }

  validated_ = false;
  return 0;
}

void HWCDisplay::MarkLayersForGPUBypass() {
  for (auto hwc_layer : layer_set_) {
    auto layer = hwc_layer->GetSDMLayer();
    layer->composition = kCompositionSDE;
  }
  validated_ = true;
}

void HWCDisplay::MarkLayersForClientComposition() {
  // ClientComposition - GPU comp, to acheive this, set skip flag so that
  // SDM does not handle this layer and hwc_layer composition will be
  // set correctly at the end of Prepare.
  DLOGV_IF(kTagClient, "HWC Layers marked for GPU comp");
  for (auto hwc_layer : layer_set_) {
    Layer *layer = hwc_layer->GetSDMLayer();
    layer->flags.skip = true;
  }
  layer_stack_.flags.skip_present = true;
}

void HWCDisplay::ApplyScanAdjustment(hwc_rect_t *display_frame) {
}

int HWCDisplay::SetPanelBrightness(int level) {
  int ret = 0;
  if (display_intf_) {
    ret = display_intf_->SetPanelBrightness(level);
    validated_ = false;
  } else {
    ret = -EINVAL;
  }

  return ret;
}

int HWCDisplay::GetPanelBrightness(int *level) {
  return display_intf_->GetPanelBrightness(level);
}

int HWCDisplay::ToggleScreenUpdates(bool enable) {
  display_paused_ = enable ? false : true;
  callbacks_->Refresh(HWC_DISPLAY_PRIMARY);
  validated_ = false;
  return 0;
}

int HWCDisplay::ColorSVCRequestRoute(const PPDisplayAPIPayload &in_payload,
                                     PPDisplayAPIPayload *out_payload,
                                     PPPendingParams *pending_action) {
  int ret = 0;

  if (display_intf_)
    ret = display_intf_->ColorSVCRequestRoute(in_payload, out_payload, pending_action);
  else
    ret = -EINVAL;

  return ret;
}

void HWCDisplay::SolidFillPrepare() {
  if (solid_fill_enable_) {
    if (solid_fill_layer_ == NULL) {
      // Create a dummy layer here
      solid_fill_layer_ = new Layer();
    }
    uint32_t primary_width = 0, primary_height = 0;
    GetMixerResolution(&primary_width, &primary_height);

    LayerBuffer *layer_buffer = &solid_fill_layer_->input_buffer;
    layer_buffer->width = primary_width;
    layer_buffer->height = primary_height;
    layer_buffer->unaligned_width = primary_width;
    layer_buffer->unaligned_height = primary_height;
    layer_buffer->acquire_fence_fd = -1;
    layer_buffer->release_fence_fd = -1;

    solid_fill_layer_->composition = kCompositionGPU;
    solid_fill_layer_->src_rect = solid_fill_rect_;
    solid_fill_layer_->dst_rect = solid_fill_rect_;

    solid_fill_layer_->blending = kBlendingPremultiplied;
    solid_fill_layer_->solid_fill_color = 0;
    solid_fill_layer_->solid_fill_info.bit_depth = solid_fill_color_.bit_depth;
    solid_fill_layer_->solid_fill_info.red = solid_fill_color_.red;
    solid_fill_layer_->solid_fill_info.blue = solid_fill_color_.blue;
    solid_fill_layer_->solid_fill_info.green = solid_fill_color_.green;
    solid_fill_layer_->solid_fill_info.alpha = solid_fill_color_.alpha;
    solid_fill_layer_->frame_rate = 60;
    solid_fill_layer_->visible_regions.push_back(solid_fill_layer_->dst_rect);
    solid_fill_layer_->flags.updating = 1;
    solid_fill_layer_->flags.solid_fill = true;
  } else {
    // delete the dummy layer
    delete solid_fill_layer_;
    solid_fill_layer_ = NULL;
  }

  if (solid_fill_enable_ && solid_fill_layer_) {
    BuildSolidFillStack();
    MarkLayersForGPUBypass();
  }

  return;
}

void HWCDisplay::SolidFillCommit() {
  if (solid_fill_enable_ && solid_fill_layer_) {
    LayerBuffer *layer_buffer = &solid_fill_layer_->input_buffer;
    if (layer_buffer->release_fence_fd > 0) {
      close(layer_buffer->release_fence_fd);
      layer_buffer->release_fence_fd = -1;
    }
    if (layer_stack_.retire_fence_fd > 0) {
      close(layer_stack_.retire_fence_fd);
      layer_stack_.retire_fence_fd = -1;
    }
  }
}

int HWCDisplay::GetVisibleDisplayRect(hwc_rect_t *visible_rect) {
  if (!IsValid(display_rect_)) {
    return -EINVAL;
  }

  visible_rect->left = INT(display_rect_.left);
  visible_rect->top = INT(display_rect_.top);
  visible_rect->right = INT(display_rect_.right);
  visible_rect->bottom = INT(display_rect_.bottom);
  DLOGI("Dpy = %d Visible Display Rect(%d %d %d %d)", visible_rect->left, visible_rect->top,
        visible_rect->right, visible_rect->bottom);

  return 0;
}

void HWCDisplay::SetSecureDisplay(bool secure_display_active) {
  if (secure_display_active_ != secure_display_active) {
    DLOGI("SecureDisplay state changed from %d to %d Needs Flush!!", secure_display_active_,
          secure_display_active);
    secure_display_active_ = secure_display_active;
    skip_prepare_ = true;
  }
  return;
}

int HWCDisplay::SetActiveDisplayConfig(uint32_t config) {
  if (display_config_ == config) {
    return 0;
  }
  display_config_ = config;
  config_pending_ = true;
  validated_ = false;

  callbacks_->Refresh(id_);

  return 0;
}

int HWCDisplay::GetActiveDisplayConfig(uint32_t *config) {
  if (config_pending_) {
    *config = display_config_;
    return 0;
  }
  return display_intf_->GetActiveConfig(config) == kErrorNone ? 0 : -1;
}

int HWCDisplay::GetDisplayConfigCount(uint32_t *count) {
  return display_intf_->GetNumVariableInfoConfigs(count) == kErrorNone ? 0 : -1;
}

int HWCDisplay::GetDisplayAttributesForConfig(int config,
                                            DisplayConfigVariableInfo *display_attributes) {
  return display_intf_->GetConfig(UINT32(config), display_attributes) == kErrorNone ? 0 : -1;
}

uint32_t HWCDisplay::GetUpdatingLayersCount(void) {
  uint32_t updating_count = 0;

  for (uint i = 0; i < layer_stack_.layers.size(); i++) {
    auto layer = layer_stack_.layers.at(i);
    if (layer->flags.updating) {
      updating_count++;
    }
  }

  return updating_count;
}

bool HWCDisplay::IsLayerUpdating(HWCLayer *hwc_layer) {
  auto layer = hwc_layer->GetSDMLayer();
  // Layer should be considered updating if
  //   a) layer is in single buffer mode, or
  //   b) valid dirty_regions(android specific hint for updating status), or
  //   c) layer stack geometry has changed (TODO(user): Remove when SDM accepts
  //      geometry_changed as bit fields).
  return (layer->flags.single_buffer || hwc_layer->IsSurfaceUpdated() ||
          geometry_changes_);
}

uint32_t HWCDisplay::SanitizeRefreshRate(uint32_t req_refresh_rate) {
  uint32_t refresh_rate = req_refresh_rate;

  if (refresh_rate < min_refresh_rate_) {
    // Pick the next multiple of request which is within the range
    refresh_rate =
        (((min_refresh_rate_ / refresh_rate) + ((min_refresh_rate_ % refresh_rate) ? 1 : 0)) *
         refresh_rate);
  }

  if (refresh_rate > max_refresh_rate_) {
    refresh_rate = max_refresh_rate_;
  }

  return refresh_rate;
}

DisplayClass HWCDisplay::GetDisplayClass() {
  return display_class_;
}

std::string HWCDisplay::Dump() {
  std::ostringstream os;
  os << "\n------------HWC----------------\n";
  os << "HWC2 display_id: " << id_ << std::endl;
  for (auto layer : layer_set_) {
    auto sdm_layer = layer->GetSDMLayer();
    auto transform = sdm_layer->transform;
    os << "layer: " << std::setw(4) << layer->GetId();
    os << " z: " << layer->GetZ();
    os << " composition: " <<
          to_string(layer->GetClientRequestedCompositionType()).c_str();
    os << "/" <<
          to_string(layer->GetDeviceSelectedCompositionType()).c_str();
    os << " alpha: " << std::to_string(sdm_layer->plane_alpha).c_str();
    os << " format: " << std::setw(22) << GetFormatString(sdm_layer->input_buffer.format);
    os << " dataspace:" << std::hex << "0x" << std::setw(8) << std::setfill('0')
       << layer->GetLayerDataspace() << std::dec << std::setfill(' ');
    os << " transform: " << transform.rotation << "/" << transform.flip_horizontal <<
          "/"<< transform.flip_vertical;
    os << " buffer_id: " << std::hex << "0x" << sdm_layer->input_buffer.buffer_id << std::dec
       << std::endl;
  }

  if (layer_stack_invalid_) {
    os << "\n Layers added or removed but not reflected to SDM's layer stack yet\n";
    return os.str();
  }

  if (color_mode_) {
    os << "\n----------Color Modes---------\n";
    color_mode_->Dump(&os);
  }

  if (display_intf_) {
    os << "\n------------SDM----------------\n";
    os << display_intf_->Dump();
  }

  os << "\n";

  return os.str();
}

bool HWCDisplay::CanSkipValidate() {
  if (!validated_ || solid_fill_enable_) {
    return false;
  }

  // Layer Stack checks
  if ((layer_stack_.flags.hdr_present && (tone_mapper_ && tone_mapper_->IsActive())) ||
     layer_stack_.flags.single_buffered_layer_present) {
    DLOGV_IF(kTagClient, "HDR content present with tone mapping enabled. Returning false.");
    return false;
  }

  if (client_target_->NeedsValidation()) {
    DLOGV_IF(kTagClient, "Framebuffer target needs validation. Returning false.");
    return false;
  }

  for (auto hwc_layer : layer_set_) {
    if (hwc_layer->NeedsValidation()) {
      DLOGV_IF(kTagClient, "hwc_layer[%d] needs validation. Returning false.",
               hwc_layer->GetId());
      return false;
    }

    // Do not allow Skip Validate, if any layer needs GPU Composition.
    if (hwc_layer->GetDeviceSelectedCompositionType() == HWC2::Composition::Client) {
      DLOGV_IF(kTagClient, "hwc_layer[%d] is GPU composed. Returning false.",
               hwc_layer->GetId());
      return false;
    }
  }

  return true;
}

HWC2::Error HWCDisplay::GetValidateDisplayOutput(uint32_t *out_num_types,
                                                 uint32_t *out_num_requests) {
  *out_num_types = UINT32(layer_changes_.size());
  *out_num_requests = UINT32(layer_requests_.size());

  return ((*out_num_types > 0) ? HWC2::Error::HasChanges : HWC2::Error::None);
}

HWC2::Error HWCDisplay::SetDisplayedContentSamplingEnabledVndService(bool enabled) {
  return HWC2::Error::Unsupported;
}

HWC2::Error HWCDisplay::SetDisplayedContentSamplingEnabled(int32_t enabled,
    uint8_t component_mask, uint64_t max_frames) {

  DLOGV("Request to start/stop histogram thread not supported on this display");
  return HWC2::Error::Unsupported;
}

HWC2::Error HWCDisplay::GetDisplayedContentSamplingAttributes(int32_t* format,
                                                              int32_t* dataspace,
                                                              uint8_t* supported_components) {
  return HWC2::Error::Unsupported;
}

HWC2::Error HWCDisplay::GetDisplayedContentSample(uint64_t max_frames,
                                                  uint64_t timestamp,
                                                  uint64_t* numFrames,
                                                  int32_t samples_size[NUM_HISTOGRAM_COLOR_COMPONENTS],
                                                  uint64_t* samples[NUM_HISTOGRAM_COLOR_COMPONENTS]) {
  return HWC2::Error::Unsupported;
}

void HWCDisplay::UpdateRefreshRate() {
  for (auto hwc_layer : layer_set_) {
    if (hwc_layer->HasMetaDataRefreshRate()) {
      continue;
    }
    auto layer = hwc_layer->GetSDMLayer();
    layer->frame_rate = current_refresh_rate_;
  }

  Layer *sdm_client_target = client_target_->GetSDMLayer();
  sdm_client_target->frame_rate = current_refresh_rate_;
}

// Skip SDM prepare if all the layers in the current draw cycle are marked as Skip and
// previous draw cycle had GPU Composition, as the resources for GPU Target layer have
// already been validated and configured to the driver.
bool HWCDisplay::CanSkipSdmPrepare(uint32_t *num_types, uint32_t *num_requests) {
  if (!validated_ || layer_set_.empty()) {
    return false;
  }

  bool skip_prepare = true;
  for (auto hwc_layer : layer_set_) {
    if (!hwc_layer->GetSDMLayer()->flags.skip ||
        (hwc_layer->GetDeviceSelectedCompositionType() != HWC2::Composition::Client)) {
      skip_prepare = false;
      layer_changes_.clear();
      break;
    }
    if (hwc_layer->GetClientRequestedCompositionType() != HWC2::Composition::Client) {
      layer_changes_[hwc_layer->GetId()] = HWC2::Composition::Client;
    }
  }

  if (skip_prepare) {
    *num_types = UINT32(layer_changes_.size());
    *num_requests = 0;
    layer_stack_invalid_ = false;
    has_client_composition_ = true;
    client_target_->ResetValidation();
    validate_state_ = kNormalValidate;
  }

  return skip_prepare;
}

// Skip SDM prepare if all the layers in the current draw cycle are marked as Skip and
// previous draw cycle had GPU Composition, as the resources for GPU Target layer have
// already been validated and configured to the driver.
bool HWCDisplay::CanSkipSdmPrepare(uint32_t *num_types, uint32_t *num_requests) {
  if (!validated_ || layer_set_.empty()) {
    return false;
  }

  bool skip_prepare = true;
  for (auto hwc_layer : layer_set_) {
    if (!hwc_layer->GetSDMLayer()->flags.skip ||
        (hwc_layer->GetDeviceSelectedCompositionType() != HWC2::Composition::Client)) {
      skip_prepare = false;
      layer_changes_.clear();
      break;
    }
    if (hwc_layer->GetClientRequestedCompositionType() != HWC2::Composition::Client) {
      layer_changes_[hwc_layer->GetId()] = HWC2::Composition::Client;
    }
  }

  if (skip_prepare) {
    *num_types = UINT32(layer_changes_.size());
    *num_requests = 0;
    layer_stack_invalid_ = false;
    has_client_composition_ = true;
    client_target_->ResetValidation();
    validate_state_ = kNormalValidate;
  }

  return skip_prepare;
}

}  // namespace sdm<|MERGE_RESOLUTION|>--- conflicted
+++ resolved
@@ -375,11 +375,7 @@
 
   DisplayConfigFixedInfo fixed_info = {};
   display_intf_->GetConfig(&fixed_info);
-<<<<<<< HEAD
-  partial_update_enabled_ = fixed_info.partial_update;
-=======
   partial_update_enabled_ = fixed_info.partial_update || (!fixed_info.is_cmdmode);
->>>>>>> d4745c50
   client_target_->SetPartialUpdate(partial_update_enabled_);
 
   DLOGI("Display created with id: %d", id_);
@@ -507,11 +503,8 @@
       if (handle->buffer_type == BUFFER_TYPE_VIDEO) {
         layer_stack_.flags.video_present = true;
         is_video = true;
-<<<<<<< HEAD
       } else if (layer->transform.rotation != 0.0f) {
         layer->flags.skip = true;
-=======
->>>>>>> d4745c50
       }
       // TZ Protected Buffer - L1
       // Gralloc Usage Protected Buffer - L3 - which needs to be treated as Secure & avoid fallback
@@ -559,12 +552,8 @@
       hdr_largest_layer_px_ = std::max(hdr_largest_layer_px_, hdr_layer_area);
     }
 
-<<<<<<< HEAD
     if (hwc_layer->IsNonIntegralSourceCrop() && !is_secure && !layer->flags.solid_fill &&
         !is_video) {
-=======
-    if (hwc_layer->IsNonIntegralSourceCrop() && !is_secure && !is_video) {
->>>>>>> d4745c50
       layer->flags.skip = true;
     }
 
@@ -2252,37 +2241,4 @@
   return skip_prepare;
 }
 
-// Skip SDM prepare if all the layers in the current draw cycle are marked as Skip and
-// previous draw cycle had GPU Composition, as the resources for GPU Target layer have
-// already been validated and configured to the driver.
-bool HWCDisplay::CanSkipSdmPrepare(uint32_t *num_types, uint32_t *num_requests) {
-  if (!validated_ || layer_set_.empty()) {
-    return false;
-  }
-
-  bool skip_prepare = true;
-  for (auto hwc_layer : layer_set_) {
-    if (!hwc_layer->GetSDMLayer()->flags.skip ||
-        (hwc_layer->GetDeviceSelectedCompositionType() != HWC2::Composition::Client)) {
-      skip_prepare = false;
-      layer_changes_.clear();
-      break;
-    }
-    if (hwc_layer->GetClientRequestedCompositionType() != HWC2::Composition::Client) {
-      layer_changes_[hwc_layer->GetId()] = HWC2::Composition::Client;
-    }
-  }
-
-  if (skip_prepare) {
-    *num_types = UINT32(layer_changes_.size());
-    *num_requests = 0;
-    layer_stack_invalid_ = false;
-    has_client_composition_ = true;
-    client_target_->ResetValidation();
-    validate_state_ = kNormalValidate;
-  }
-
-  return skip_prepare;
-}
-
 }  // namespace sdm