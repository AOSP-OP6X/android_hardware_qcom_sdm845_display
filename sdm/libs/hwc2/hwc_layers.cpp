--- conflicted
+++ resolved
@@ -152,11 +152,7 @@
   layer_buffer->flags.secure_camera = secure_camera;
   layer_buffer->flags.secure_display = secure_display;
 
-<<<<<<< HEAD
-  layer_buffer->planes[0].fd = ion_fd_;
-=======
   layer_buffer->planes[0].fd = handle->fd;
->>>>>>> 475bb06f
   layer_buffer->planes[0].offset = handle->offset;
   layer_buffer->planes[0].stride = UINT32(handle->width);
   layer_buffer->acquire_fence_fd = acquire_fence;
